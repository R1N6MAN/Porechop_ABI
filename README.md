# Porechop_ABI

Porechop_ABI (*ab initio*) is an extension of [Porechop](README_PORECHOP.md) whose purpose is to process adapter sequences in ONT reads. 

The difference with the initial version of Porechop is that Porechop_ABI does not use any external knowledge or database for the adapters.  Adapters are discovered directly from the reads using approximate k-mers counting and assembly. Then these sequences can be used for trimming, using all standard Porechop options.

The software is able to report a combination of distinct sequences if a mix of adapters is used. It can also be used to check whether a dataset has already been trimmed out or not, or to find leftover adapters in datasets that have been previously processed with Guppy.

Note that Porechop_ABI is not designed to handle barcoded sequences adapters.
Demultiplexing should be done using standard Porechop commands or other appropriate tools.  

# Table of Content
* [Requirements](#requirements)
   * [Operating System version](#operating-system-version)
   * [SeqAn 2.4 and zlib 1.2](#seqan-24-and-zlib-12)
   * [Compiler and C++17](compiler-and-c17)
   * [Python version](#python-version)
   * [Networkx](#networkx)
* [Installation](#installation)
* [Quick usage](#quick-usage)
* [Advanced usage](#advanced-usage)
   * [General purpose options](#general-purpose-options)
   * [Algorithm options](#algorithm-options)
* [Config File](#config-file)
   * [List of possible parameters](#list-of-possible-parameters)
* [Contributors](#contributors)
* [References](#references)
* [License](#license)


## Requirements 

If you want to install Porechop_ABI, your system must satisfy some requirements. Porechop_ABI is written in Python and  C++. It uses two C++ libraries: SeqAn for sequence alignment and approximate k-mer processing, networkX for graph assembly.
In the case you chose to install using Conda, you can ignore this section (except the [OS](operating_system_version) requirement) and just use an up-to-date version of conda to install Porechop_ABI.
Check the [installation](INSTALL.md) guide for more details.


### Operating System version
 
* Linux, any version with compatible python and compiler requirements should work. 
* Mac OS >= 10.12.


### SeqAn 2.4 and zlib 1.2
SeqAn 2.4 and zlib 1.2 are required libraries for Porechop_ABI to compile properly.
Both are embeded in this repository, and should be automatically linked during compilation.<br>

* Porechop_ABI updated the already embeded SeqAn library used by Porechop to version 2.4 (previously 2.3). This led to some changes in the requirements.
* To match existing Porechop ability to open compressed files, zlib 1.2 was added to the `include` folder.


### Compiler and C++17
Because of some specific features integrated in SeqAn 2.4 and modifications required to keep mac OS support, your compiler must be able to work with C++17.

* If you are using [GCC](https://gcc.gnu.org/), version 8 or later is required (check with `g++ --version`).
* Recent versions of [Clang](http://clang.llvm.org/)(>=5.0.0) and [ICC](https://software.intel.com/en-us/c-compilers) should also work.

If for some reason you are interested in a C++14 compatible release, please open an issue here. Such install *should be* possible with additionnal work.


### Python Version
Porechop is written mainly in Python3.
Python version must be 3.6 or above.<br>

With [X] being the version of python you want to install:

On Linux
~~~
sudo apt-get install python3.[X]
~~~

On Mac os (under macports):
~~~
sudo port install python3.[X]
~~~

### Networkx

With Pip:
~~~
pip install networkx
~~~
If you have permission errors, you may want to install it for the current user only:
~~~
pip install --user networkx 
~~~

On linux:
~~~
sudo apt-get install python-networkx
~~~
On Mac os (under macports):
~~~
sudo port install py3[X]-networkx 
~~~
With [X] being the version of python you use.


## Installation 

Porechop_ABI can be installed by several means. 
The easiest way is to use the conda package management system and install it from the bioconda channel in a clean environment.
All details about installation procedures are listed in the [installation](INSTALL.md) guide.<br>


## Quick usage 


### Adapter inference and trimming

`porechop_abi --ab_initio -i input_reads.fastq -o output_reads.fastq` <br>
`porechop_abi -abi -i input_reads.fastq -o output_reads.fastq`


This command-line with the -abi flag allows to first guess the adapters from the reads, add the adapters to the list of Porechop adapters  (adapters.py file) and then run Porechop as usual. 
 It is compatible with all Porechop options for trimming. The input_reads.fastq file shoud contain the set of raw ONT reads. The resulting trimmed reads are saved in  output_reads.fastq file.


### Adapter inference only 

`porechop_abi -abi --guess_adapter_only -i input_reads.fastq.gz -o output_reads.fastq`
`porechop_abi -abi -go -i input_reads.fastq -v 0 -o output_reads.fastq.gz`

This command-line, with the additional -go flag,  allows to only guess and print the adapter sequences from the reads. It then stops the execution of the program, without 
trimming the reads. 

### Test files

Two read  files are provided to test Porechop_ABI.

<<<<<<< HEAD
### Test Porechop_ABI
Two additionnal test files are provided to test Porechop_ABI<br>

Faster test: __Simulated data (with less core module runs than usual, discarding default database)__<br>
`porechop_abi -abi -go -dd -nr 5 -cr 15 -i test/test_simulated_10k_read.fasta -tmp /tmp/pabi_temp -o /dev/null`<br>
Slower test: __Real data (standard parameters, discarding default database)__<br>
`porechop_abi -abi -go -dd -i test/test_realdata_10k_read.fasta -tmp /tmp/pabi_temp -o /dev/null`<br>
=======
__Faster test:__ Simulated data (with reduced sampling, discarding default database) 
>>>>>>> f29352aa

`porechop_abi -abi -go -ddb -nr 5 -cr 15 -i test/test_simulated_10k_read.fasta -tmp /tmp/pabi_temp -o /dev/null`

__Slower test:__ Real data (with standard parameters, discarding default database) 

`porechop_abi -abi -go -ddb -i test/test_realdata_10k_read.fasta -tmp /tmp/pabi_temp -o /dev/null`

[//]: # (TODO: Add expected results for P_ABI tests.)

<<<<<<< HEAD

## Usage
=======
### Warnings
>>>>>>> f29352aa

Porechop_ABI can output two types of warning during the execution of adapter inference.

Low frequency warning: This warning means that the k-mers used to build the adapter sequences do not show a clear over-representation. In this case, the result of the algorithm is questionable, because the signal is not reliable. This may happen when the input reads are already trimmed, for example. 

Poor consensus warning: This warning is activated when Porechop_ABI finds more than two distinct start (or end) adapters and when each of them is found in less than 30% reads. 



## Advanced usage
Porechop_ABI allows to tune parameters, either for the ABI phase (ab initio) or the read trimming phase. We decribe hereafter the options that are specific to the ABI phase. Some of them are accessible in the config file, and some of them in the command-line.
For all usages and descriptions regarding the read trimming phase, you can refer to the Porechop [documentation](README_PORECHOP.md).

### General-purpose options 

#### Path to the config file  
  
```bash
-abc / --ab_initio_config [path_to_file]
```
Allows you to set a custom config file for the ab initio phase (default file in Porechop folder).
The config file comes with its own set of parameters. Check the "Config File" section for more details.

#### Temporary files

```bash
-tmp / --temp_dir [path_to_folder]
```
Path to a writable temporary directory, used to store count file and temporary fasta files.
The provided directory will be created if it does not exists, if the path is writable.
By default, Porechop_ABI creates a ./tmp/ folder in the working directory (where the command is launched).

#### Custom adapters

```bash
--custom_adapters / -cap [path_to_file]
```     

By default, Porechop uses a database of adapters, stored in the adapter.py file. The flag -cap  allows you to use a  set custom adapters without editing the adapter.py file.
These adapters are only used at runtime, not added to the adapter.py file.
Custom adapters must be stored in a text file following this format:
```    
    line 1: Adapter name
    line 2: Start adapter sequence
    line 3: End adapter sequence
    --- repeat for each adapter pair---
```

If your adapters do not contain the start or end sequence,
just put an empty line.

Each adapter will be named using the adapter name as a prefix, like:

```
"adapter_name_Top"
"adapter_name_Bottom"
```

#### discarding Porechop native databse

```bash
--discard_database  / -ddb
```                              
In case you supply your own adapters, it can be useful (and faster) to ignore the adapters from the Porechop database.
This option was added for this situation, and require either ab initio (-abi) or a custom adapter (-cap) to be set. Default: False


### Algorithm options 

The algorithm implemented in the ABI module depends on a series of parameters concerning k-mer selection, sampling, and assembly. They all have default values that work well in practice.

* Number of reads in each sample. By default, the value is 40,000 reads.
* Length of start and end regions selected for each read. By default, the value is 100 nucleotides.
* Length of the k-mers. By default, the value is 16.
* Number of top k-mers in the selection of frequent k-mers. By default, the value is 500.
* Low complexity threshold: The value depends on the k-mer length. By default, it equals 1 for k-mers of length 16. It is adjusted automatically for other values of k.
    
All these values can be customized by the user in the [Config file](#config-file). 
Additional parameters can be specified via the command-line.

```bash
--export_graph [output_file]
```    
Let you export the assembly graph with some annotations to the provided path.
Graphs are exported in graphml format, and can be visualised with programs such as Gephi.


*The following options are specific to the drop-cut algorithm used to adjust sequences length after the (greedy) assembly step.
Only experienced users shoud try to adjust these settings.*

```bash
--window_size / -ws  [int]
```   
Change the size of the smoothing window used in the drop cut algorithm. (set to 1 to disable smoothing).


```bash
--no_drop_cut / -ndc
```   
Disable the drop cut step entirely (default: False)


```bash
--multi_run / -mr  [int]
```   
Porechop_ABI builds consensus sequences from multiple samples to increase confidence in the inferred adapter sequence. The -mr falgs allows you to specify the number of initial samples. Each count file is exported separately, and can be reviewed if needed. Default: 10, set to 1 for single sample mode.

```bash
--consensus_run / -cr [int]
```
If using multi-run option above 1, set the number of additional samples performed if no stable consensus is  found after the first trial. Default: 20.

After this step, all inferred adapter sequences are clustered by similarity, and consensus are generated for each cluster.


```bash
--export_consensus / -ec [output_file]
```
Path to export the intermediate adapters found in consensus mode.


```bash
--all_above_x / -aax [int]
```
Only select consensus sequences if they are built using at least x percent of the total adapters.
Default : 10 (3 sequences out of  30). You can set it to 0 to keep all consensus.
  
```bash
--best_of_x / -box [int]
```
Only select the best x consensus sequences from all consensus found. Default: 0, reports all consensus.


## Config file

As seen before, some advanced options 
are accessible in the config file located at /Porechop_ABI/porechop/ab_initio.config. Note that default values work just fine in practice, and it is most likely that you will not need to edit this file.

If you installed Porechop using the setup.py script, take note that the actual config file used when using porechop from command line will be the one stored in your installation folder (example: /usr/local/lib/python3.__X__/dist-packages/porechop/porechop/ab_initio.config).

In the case you still want to use custom options, it is recommanded to pass a config file as a parameter to Porechop_ABI using -abc / --ab_initio_config instead of editing the default config.


```bash
porechop_abi --ab_initio_config YOUR_CONFIG.config ...
```
### List of possible parameters:
```
  // Sampling options
  sn        : Number of read to sample (default: 40 000 reads)
  sl        : Size of the samples (default : 100 bases)
  limit     : Number of k-mer kept after counting. (default: 500)
  solid_km  : Use solid kmers instead of a hard limit (specify the minimum count for a k-mer, will override "limit" option).
  
  // K-mer options
  k           : K-mer size (between 2 and 32, default 16).
  lc          : Low Complexity filter value (default 1.0).
  forbid_kmer : Forbidden k-mer list. (list of k-mers, one per line).
  exact_out   : Also export the exact count (mainly for debug / control)
  
  
  // Misc
  v           : Verbosity level (0: minimal output, 1: normal, 2: debug).
  nb_thread   : Number of threads used for the approximate counting.
  skip_end    : Do not process end adapters. (mostly for debug)
  nb_of_runs  : Number of time the sampling and count is performed. (Default: 10)
```

**Notes:**
Verbosity, number of threads, and number of runs are copied from the arguments supplied to Porechop_ABI.
Changing the value of these parameters in the config file will have no effect.
If you need to adjust one of them, refer to porechop -h


## Contributors

The original Porechop program was provided by Ryan Wick.
The ab initio extension is developed by Quentin Bonenfant, Laurent Noé and Hélène Touzet.


## References
If you want more details about the algorithm, internal working and performances of this tool, a preprint is available here:<br>
https://www.biorxiv.org/content/10.1101/2022.07.07.499093

## License

[GNU General Public License, version 3](https://www.gnu.org/licenses/gpl-3.0.html)<|MERGE_RESOLUTION|>--- conflicted
+++ resolved
@@ -128,17 +128,8 @@
 
 Two read  files are provided to test Porechop_ABI.
 
-<<<<<<< HEAD
-### Test Porechop_ABI
-Two additionnal test files are provided to test Porechop_ABI<br>
-
-Faster test: __Simulated data (with less core module runs than usual, discarding default database)__<br>
-`porechop_abi -abi -go -dd -nr 5 -cr 15 -i test/test_simulated_10k_read.fasta -tmp /tmp/pabi_temp -o /dev/null`<br>
-Slower test: __Real data (standard parameters, discarding default database)__<br>
-`porechop_abi -abi -go -dd -i test/test_realdata_10k_read.fasta -tmp /tmp/pabi_temp -o /dev/null`<br>
-=======
+
 __Faster test:__ Simulated data (with reduced sampling, discarding default database) 
->>>>>>> f29352aa
 
 `porechop_abi -abi -go -ddb -nr 5 -cr 15 -i test/test_simulated_10k_read.fasta -tmp /tmp/pabi_temp -o /dev/null`
 
@@ -148,12 +139,9 @@
 
 [//]: # (TODO: Add expected results for P_ABI tests.)
 
-<<<<<<< HEAD
-
-## Usage
-=======
+
 ### Warnings
->>>>>>> f29352aa
+
 
 Porechop_ABI can output two types of warning during the execution of adapter inference.
 
