# Porechop_ABI

Porechop_abi (*ab initio*) is an extension of Porechop that is able to infer the adapter sequence from the Oxford Nanopore reads. Adapters sequences are discovered directly from the reads using approximate k-mers counting and assembly. Inferred sequences can either be automatically added to the adapter database for the current run (adapters.py file), or just displayed.

Trimming can then occur as usual, using all standard Porechop options.

Porechop_ABI is not designed to infer barcoded sequences adapters, but will report several sequences if a mix of adapters is used.
Demultiplexing should be done using standard Porechop commands or more appropriate tools.  

# Table of Content
* [Requirements](#requirements)
   * [Operating System version](#operating-system-version)
   * [SeqAn 2.4 and zlib 1.2](#seqan-24-and-zlib-12)
   * [Compiler and C++17](compiler-and-c17)
   * [Python version](#python-version)
   * [Networkx](#networkx)
* [Installation](#installation)
* [Quick usage examples](#quick-usage-examples)
   * [Test Porechop_ABI](#test-porechop_abi)
* [Usage](#usage)
   * [Simple runs](#simple-runs)
   * [Useful options](#useful-options)
   * [Advanced settings](#advanced-settings)
   * [Consensus options](#consensus-options)
* [Config File](#config-file)
   * [List of possible parameters](#list-of-possible-parameters)
* [Contributors](#contributors)
* [References](#references)
* [License](#license)


## Requirements 

If you want to install Porechop_ABI, your system must satisfy some requirements.<br>
In the case you chose to install using Conda, you can ignore this section (except the [OS](operating_system_version) requirement) and just use an up-to-date version of conda to install Porechop_ABI.
Check the [installation](INSTALL.md) guide for more details.


### Operating System version
* Mac OS >= 10.12
* Linux, any version with compatible python and compiler requirements should work.


### SeqAn 2.4 and zlib 1.2
Seqan 2.4 and zlib 1.2 are both required library for Porechop_ABI to compile properly.
Both are embeded in this repository, and should be automatically linked during compilation.<br>

* Porechop_ABI updated the already embeded SeqAn library used by Porechop to version 2.4 (previously 2.3). This led to some changes in the requirements.
* To match existing Porechop ability to open compressed files, zlib 1.2 was added to the `include` folder.


### Compiler and C++17
Because of ssome specific features integrated in SeqAn 2.4 and modifications required to keep mac OS support, your compiler must be able to work with C++17.

* If you're using [GCC](https://gcc.gnu.org/), version 8 or later is required (check with `g++ --version`).
* Recent versions of [Clang](http://clang.llvm.org/)(>=5.0.0) and [ICC](https://software.intel.com/en-us/c-compilers) should also work

If for some reason you are interested in a C++14 compatible release, please open an issue here. Such install *should be* possible with additionnal work.


### Python Version
Porechop is written mainly in Python3.
Python version must be 3.6 or above.<br>

With [X] being the version of python you want to install:

On Linux
~~~
sudo apt-get install python3.[X]
~~~

On Mac os (under macports):
~~~
sudo port install python3[X]
~~~

### Networkx

With Pip:
~~~
pip install networkx
~~~
If you have permission errors, you may want to install it for the current user only:
~~~
pip install --user networkx 
~~~

On linux:
~~~
sudo apt-get install python-networkx
~~~
On Mac os (under macports):
~~~
sudo port install py3[X]-networkx 
~~~
With [X] being the version of python you use.


## Installation 

Porechop_ABI can be installed by several means. 
The easiest way to install Porechop_ABI is to use the conda package management system and install it from the bioconda channel in a clean environment.
All details about installation procedures are listed in the [installation](INSTALL.md) guide.<br>


## Quick usage examples
__Basic adapter inference and trimming:__<br>
`porechop_abi -abi -i input_reads.fastq -o output_reads.fastq`

__Only display inferred adapters:__<br>
`porechop_abi -abi --guess_adapter_only -i input_reads.fastq.gz -o output_reads.fastq`
`porechop_abi -abi -go -i input_reads.fastq -v 0 -o output_reads.fastq.gz`


__Building a stronger consensus using more core module runs:__<br>
`porechop_abi -abi -nr 20 -cr 30 -i input_reads.fastq.gz -o output_reads.fastq`

### Test Porechop_ABI
Two additionnal test files are provided to test Porechop_ABI<br>
<<<<<<< HEAD
Faster test: __Simulated data (with less core module runs than usual, discarding default database)__<br>
`porechop_abi -abi -go -dd -nr 5 -cr 15 -i test/test_simulated_10k_read.fasta -tmp /tmp/pabi_temp -o /dev/null`<br>
Slower test: __Real data (standard parameters, discarding default database)__<br>
`porechop_abi -abi -go -dd -i test/test_realdata_10k_read.fasta -tmp /tmp/pabi_temp -o /dev/null`<br>


[//]: # (TODO: Add expected results for P_ABI tests.)
=======
__Simulated data (with less core module runs than usual, discarding default database)__<br>
`porechop -abi -go -dd -nr 5 -cr 15 -i test/test_simulated_10k_read.fasta -tmp /tmp/pabi_temp -o /dev/null`<br>
__Real data (standard parameters, discarding default database)__<br>
`porechop -abi -go -dd -i test/test_realdata_10k_read.fasta -tmp /tmp/pabi_temp -o /dev/null`
>>>>>>> 917f6655

## Usage

Porechop_abi offers several new options.

### Simple runs
```bash
--ab_initio / -abi
```

This flag allows to first guess the adapters sequences from the reads, add the sequence to the list of Porechop adapters and then run Porechop as usual. It is compatible with all Porechop options, but behave poorly on on barcoded reads. Adapter sequence inferrence is not activated by default.


```bash
--guess_adapter_only / -go
```

This flag allows to only guess and print the adapter sequence from the reads. It then stops the execution of the program, without 
trimming the reads. 

For all other usages and description of the output files, you can refer to the Porechop [documentation](README_PORECHOP.md). 

### Useful options 
We also added several options to tune both the main porechop implementation and the ab-initio step to your needs.
  
```bash
-abc / --ab_initio_config [path_to_file]
```
Allow you to set a custom config file for the ab_initio phase (default file in Porechop folder)
The config file come with it's own set of parameters check the "Config File" section for more details.

```bash
-tmp / --temp_dir [path_to_folder]
```
Path to a writable temporary directory, used to store count file and temporary fasta files.
The provided directory will be created if it does not exists, if the path is writable.
By default, Porechop_ABI creates a ./tmp/ folder in the working directory (where the command is launched).


```bash
--custom_adapters / -cap [path_to_file]
```     

You may now set custom adapters without editing the adapter.py file.
These adapters are only used at runtime, not added to the adapter.py file.
Custom adapters must be stored in a text file following this format:
```    
    line 1: Adapter name
    line 2: Start adapter sequence
    line 3: End adapter sequence
    --- repeat for each adapter pair---
```

If your adapters does not contains the start or end sequence,
just put an empty line

Each adapters will be named using the adapter name as a prefix, like:

```
"adapter_name_Top"
"adapter_name_Bottom"
```


```bash
--discard_database  / -ddb
```                              
In case you supply your own adapters, it can be usefull (and faster) to ignore the adapters from the Porechop database.
This option was added for this situation, and require either ab-initio (-abi) or a custom adapter (-cap) to be set.(default: False)


### Advanced settings

```bash
--export_graph [output_file]
```    
Let you export the assembly graph with some annotations to the provided path.
Graphs are exported in graphml format, and can be visualised with programs such as Gephi.


*The following options are specific to the drop-cut algorithm used to asjust sequences length after the (greedy) assembly step.
Only experienced users shoud try to adjust these settings.*

```bash
--window_size / -ws  [int]
```   
Change the size of the smoothing window used in the drop cut algorithm. (set to 1 to disable smoothing).


```bash
--no_drop_cut / -ndc
```   
Disable the drop cut step entirely (default: False)


### Consensus options:
Porechop_ABI build consensus sequences from multiple samples to increase confidence in the inferred adapter sequence.
Some parameters can be adjusted from the command line.

```bash
--multi_run / -mr  [int]
```   
Number of putative adapters to reconstruct to ensure the inferred adapters sequences are stable.
Each count file is exported separately, and can be reviewed if needed. (default: 10, set to 1 for single sample mode)

```bash
--consensus_run / -cr [int]
```
If using multi-run option above 1, set the number of additional sample performed if no stable consensus is immediatly found.
All inferred adapter sequences are then clustered by similarity and consensus are generated for each cluster.
(default: 20)
  

```bash
--export_consensus / -ec [output_file]
```
Path to export the intermediate adapters found in consensus mode.


```bash
--all_above_x / -aax [int]
```
Only select consensus sequences if they are build using at least x percent of the total adapters.
Default is 10% (3 sequence over 30). You can set it to 0 to keep all consensus.
  
```bash
--best_of_x / -box [int]
```
Only select the best x consensus sequences from all consensus found. (default: 0, reports all consensus)



## Config file

It is also possible to tune the parameters of the core module used to reconstruct the adapter sequence. Those advanced options are accessible in the config file located at /Porechop_ABI/porechop/ab_initio.config. Note that default values work just fine in practice, and it is most likely that you will not need to edit this file.

If you installed Porechop using the setup.py script, take note that the actual config file used when using porechop from command line will be the one stored in your installation folder (example: /usr/local/lib/python3.__X__/dist-packages/porechop/porechop/ab_initio.config).

In the case you still want to use custom options, it is recommanded to pass a config file as a parameter to Porechop_ABI using -abc / --ab_initio_config instead of editing the default config.


```bash
porechop_abi --ab_initio_config YOUR_CONFIG.config ...
```
### List of possible parameters:
```
  // Sampling options
  sn        : Number of read to sample (default: 40 000 reads)
  sl        : Size of the samples (default : 100 bases)
  limit     : Number of k-mer kept after counting. (default: 500)
  solid_km  : Use solid kmers instead of a hard limit. (specify the minimum count for a k-mer, will override "limit" option).
  
  // K-mer options
  k           : K-mer size (between 2 and 32, default 16).
  lc          : Low Complexity filter value (default 1.0).
  forbid_kmer : Forbidden k-mer list. (list of k-mers, one per line).
  exact_out   : Also export the exact count (mainly for debug / control)
  
  
  // Misc
  v           : Verbosity level (0: minimal output, 1: normal, 2: debug).
  nb_thread   : Number of threads used for the approximate counting.
  skip_end    : Do not process end adapters. (mostly for debug)
  nb_of_runs  : Number of time the sampling and count is performed. (Default: 10)
```

**Notes:**
Verbosity, number of threads, and number of runs are copied from the argmuments supplied to Porechop_ABI.
Changing the value of these parameters in the config file will have no effect.
If you need to adjust one of them, refer to porechop -h


## Contributors

The original Porechop program was provided by Ryan Wick.

The ab initio extension is developed by Quentin Bonenfant, Laurent Noé and Hélène Touzet.


## References
If you want more details about the algorithm, internal working and performances of this tool, a preprint is available here:<br>
https://www.biorxiv.org/content/10.1101/2022.07.07.499093

## License

[GNU General Public License, version 3](https://www.gnu.org/licenses/gpl-3.0.html)<|MERGE_RESOLUTION|>--- conflicted
+++ resolved
@@ -117,7 +117,7 @@
 
 ### Test Porechop_ABI
 Two additionnal test files are provided to test Porechop_ABI<br>
-<<<<<<< HEAD
+
 Faster test: __Simulated data (with less core module runs than usual, discarding default database)__<br>
 `porechop_abi -abi -go -dd -nr 5 -cr 15 -i test/test_simulated_10k_read.fasta -tmp /tmp/pabi_temp -o /dev/null`<br>
 Slower test: __Real data (standard parameters, discarding default database)__<br>
@@ -125,12 +125,7 @@
 
 
 [//]: # (TODO: Add expected results for P_ABI tests.)
-=======
-__Simulated data (with less core module runs than usual, discarding default database)__<br>
-`porechop -abi -go -dd -nr 5 -cr 15 -i test/test_simulated_10k_read.fasta -tmp /tmp/pabi_temp -o /dev/null`<br>
-__Real data (standard parameters, discarding default database)__<br>
-`porechop -abi -go -dd -i test/test_realdata_10k_read.fasta -tmp /tmp/pabi_temp -o /dev/null`
->>>>>>> 917f6655
+
 
 ## Usage
 
