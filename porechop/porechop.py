--- conflicted
+++ resolved
@@ -64,11 +64,7 @@
 
     output_reads(reads, args.format, args.output, read_type, args.verbosity,
                  args.discard_middle, args.min_split_read_size, args.print_dest,
-<<<<<<< HEAD
-                 args.barcode_dir, args.untrimmed)
-=======
-                 args.barcode_dir, args.input)
->>>>>>> 5a95f456
+                 args.barcode_dir, args.input, args.untrimmed)
 
 
 def get_arguments():
@@ -117,17 +113,8 @@
                                     "too close to call)")
     barcode_group.add_argument('--require_two_barcodes', action='store_true',
                                help='Reads will only be put in barcode bins if they have a strong '
-<<<<<<< HEAD
-                                    'hit for the barcode on both their start and end (default: '
-                                    'a read can be binned with only a single barcode alignment, '
-                                    'assuming no contradictory barcode alignments exist at the '
-                                    'other end)')
-    barcode_group.add_argument('--untrimmed', action='store_true',
-                               help='Demultiplex but do not trim reads, e.g. for use with nanopolish')
-=======
                                     'match for the barcode on both their start and end (default: '
                                     'a read can be binned with a match at its start or end)')
->>>>>>> 5a95f456
 
     adapter_search_group = parser.add_argument_group('Adapter search settings',
                                                      'Control how the program determines which '
@@ -459,11 +446,7 @@
 
 
 def output_reads(reads, out_format, output, read_type, verbosity, discard_middle,
-<<<<<<< HEAD
-                 min_split_size, print_dest, barcode_dir, untrimmed):
-=======
-                 min_split_size, print_dest, barcode_dir, input_filename):
->>>>>>> 5a95f456
+                 min_split_size, print_dest, barcode_dir, untrimmed, input_filename):
     if out_format == 'auto':
         if output is None:
             out_format = read_type.lower()
